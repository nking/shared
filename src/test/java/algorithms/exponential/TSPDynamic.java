--- conflicted
+++ resolved
@@ -557,9 +557,6 @@
 
     // access members of node through ->
     node->next = node2;
-<<<<<<< HEAD
-=======
 }
 */
->>>>>>> 67287abe
 }